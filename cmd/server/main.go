// Copyright 2019 The Moov Authors
// Use of this source code is governed by an Apache License
// license that can be found in the LICENSE file.

package main

import (
	"context"
	"crypto/tls"
	"flag"
	"fmt"
	"net/http"
	"os"
	"os/signal"
	"strings"
	"syscall"
	"time"

	"github.com/moov-io/base/admin"
	moovhttp "github.com/moov-io/base/http"
	"github.com/moov-io/base/http/bind"
	"github.com/moov-io/gl"
	"github.com/moov-io/gl/cmd/server/storage"

	"github.com/go-kit/kit/log"
	"github.com/gorilla/mux"
	"github.com/mattn/go-sqlite3"
)

var (
	httpAddr  = flag.String("http.addr", bind.HTTP("gl"), "HTTP listen address")
	adminAddr = flag.String("admin.addr", bind.Admin("gl"), "Admin HTTP listen address")

	flagLogFormat = flag.String("log.format", "", "Format for log lines (Options: json, plain")
)

func main() {
	flag.Parse()

	var logger log.Logger
	if strings.ToLower(*flagLogFormat) == "json" {
		logger = log.NewJSONLogger(os.Stderr)
	} else {
		logger = log.NewLogfmtLogger(os.Stderr)
	}
	logger = log.With(logger, "ts", log.DefaultTimestampUTC)
	logger = log.With(logger, "caller", log.DefaultCaller)

	logger.Log("startup", fmt.Sprintf("Starting moov/gl server version %s", gl.Version))

	// Channel for errors
	errs := make(chan error)

	go func() {
		c := make(chan os.Signal, 1)
		signal.Notify(c, syscall.SIGINT, syscall.SIGTERM)
		errs <- fmt.Errorf("%s", <-c)
	}()

	// Setup SQLite database
	if sqliteVersion, _, _ := sqlite3.Version(); sqliteVersion != "" {
		logger.Log("main", fmt.Sprintf("sqlite version %s", sqliteVersion))
	}
	db, err := createSqliteConnection(logger, getSqlitePath())
	if err != nil {
		logger.Log("main", err)
		os.Exit(1)
	}
	if err := migrate(logger, db); err != nil {
		logger.Log("main", err)
		os.Exit(1)
	}
	defer func() {
		if err := db.Close(); err != nil {
			logger.Log("main", err)
		}
	}()

<<<<<<< HEAD
=======
	// Start Admin server (with Prometheus metrics)
	adminServer := admin.NewServer(*adminAddr)
	go func() {
		logger.Log("admin", fmt.Sprintf("listening on %s", adminServer.BindAddr()))
		if err := adminServer.Listen(); err != nil {
			err = fmt.Errorf("problem starting admin http: %v", err)
			logger.Log("admin", err)
			errs <- err
		}
	}()
	defer adminServer.Shutdown()

	// Setup our storage database(s)
	if storage, err := storage.InitAccountStorage("qledger"); err != nil {
		panic(err)
	} else {
		adminServer.AddLivenessCheck("qledger", storage.Ping)
	}

>>>>>>> 54cb6be0
	// Setup business HTTP routes
	router := mux.NewRouter()
	moovhttp.AddCORSHandler(router)
	addPingRoute(router)
	addAccountRoutes(logger, router)
	addCustomerRoutes(logger, router)

	// Start business HTTP server
	readTimeout, _ := time.ParseDuration("30s")
	writTimeout, _ := time.ParseDuration("30s")
	idleTimeout, _ := time.ParseDuration("60s")

	serve := &http.Server{
		Addr:    *httpAddr,
		Handler: router,
		TLSConfig: &tls.Config{
			InsecureSkipVerify:       false,
			PreferServerCipherSuites: true,
			MinVersion:               tls.VersionTLS12,
		},
		ReadTimeout:  readTimeout,
		WriteTimeout: writTimeout,
		IdleTimeout:  idleTimeout,
	}
	shutdownServer := func() {
		if err := serve.Shutdown(context.TODO()); err != nil {
			logger.Log("shutdown", err)
		}
	}

	// Start business logic HTTP server
	go func() {
		logger.Log("transport", "HTTP", "addr", *httpAddr)
		errs <- serve.ListenAndServe()
		// TODO(adam): support TLS
		// func (srv *Server) ListenAndServeTLS(certFile, keyFile string) error
	}()

	// Block/Wait for an error
	if err := <-errs; err != nil {
		shutdownServer()
		logger.Log("exit", err)
	}
}

func addPingRoute(r *mux.Router) {
	r.Methods("GET").Path("/ping").HandlerFunc(func(w http.ResponseWriter, r *http.Request) {
		moovhttp.SetAccessControlAllowHeaders(w, r.Header.Get("Origin"))
		w.Header().Set("Content-Type", "text/plain")
		w.WriteHeader(http.StatusOK)
		w.Write([]byte("PONG"))
	})
}<|MERGE_RESOLUTION|>--- conflicted
+++ resolved
@@ -76,8 +76,6 @@
 		}
 	}()
 
-<<<<<<< HEAD
-=======
 	// Start Admin server (with Prometheus metrics)
 	adminServer := admin.NewServer(*adminAddr)
 	go func() {
@@ -97,7 +95,6 @@
 		adminServer.AddLivenessCheck("qledger", storage.Ping)
 	}
 
->>>>>>> 54cb6be0
 	// Setup business HTTP routes
 	router := mux.NewRouter()
 	moovhttp.AddCORSHandler(router)
